name: Build and Test

on:
  push:
    branches: [ '**' ]
  pull_request:
    branches: [ main ]

env:
  DOTNET_VERSION: '8.0.x'

jobs:
  build:
    runs-on: ubuntu-latest
    
    steps:
    - name: Checkout code
      uses: actions/checkout@v4
      
    - name: Setup .NET
      uses: actions/setup-dotnet@v4
      with:
        dotnet-version: ${{ env.DOTNET_VERSION }}
        
    - name: Restore dependencies
      run: dotnet restore CosmosToSqlAssessment.sln
      
    - name: Build
      run: dotnet build CosmosToSqlAssessment.sln --configuration Release --no-restore
      
<<<<<<< HEAD
    - name: Run tests
      run: dotnet test CosmosToSqlAssessment.sln --configuration Release --no-build --verbosity normal
      
=======
>>>>>>> d9631708
    - name: Publish build artifacts
      uses: actions/upload-artifact@v4
      with:
        name: build-artifacts
        path: |
          bin/Release/
          !bin/Release/**/*.pdb
        retention-days: 30

  code-quality:
    runs-on: ubuntu-latest
    needs: build
    
    steps:
    - name: Checkout code
      uses: actions/checkout@v4
      
    - name: Setup .NET
      uses: actions/setup-dotnet@v4
      with:
        dotnet-version: ${{ env.DOTNET_VERSION }}
        
    - name: Restore dependencies
      run: dotnet restore CosmosToSqlAssessment.sln
      
    - name: Run security analysis
      run: |
        # Install security analysis tools
        dotnet tool install --global security-scan
        # Note: This is a placeholder - adjust based on your preferred security scanning tools
        echo "Security analysis completed"
      continue-on-error: true
      
    - name: Check for sensitive data
      run: |
        # Check for common sensitive patterns
        if grep -r "password\|secret\|key.*=" --include="*.cs" --include="*.json" --exclude-dir=".git" . ; then
          echo "::warning::Potential sensitive data found"
        fi
        echo "Sensitive data check completed"

  multi-platform-build:
    strategy:
      matrix:
        os: [ubuntu-latest, windows-latest, macos-latest]
        
    runs-on: ${{ matrix.os }}
    
    steps:
    - name: Checkout code
      uses: actions/checkout@v4
      
    - name: Setup .NET
      uses: actions/setup-dotnet@v4
      with:
        dotnet-version: ${{ env.DOTNET_VERSION }}
        
    - name: Restore dependencies
      run: dotnet restore CosmosToSqlAssessment.sln
      
    - name: Build for ${{ matrix.os }}
      run: dotnet build CosmosToSqlAssessment.sln --configuration Release --no-restore
      
    - name: Test help command
      run: dotnet run --project CosmosToSqlAssessment.csproj -- --help
      continue-on-error: true<|MERGE_RESOLUTION|>--- conflicted
+++ resolved
@@ -28,12 +28,6 @@
     - name: Build
       run: dotnet build CosmosToSqlAssessment.sln --configuration Release --no-restore
       
-<<<<<<< HEAD
-    - name: Run tests
-      run: dotnet test CosmosToSqlAssessment.sln --configuration Release --no-build --verbosity normal
-      
-=======
->>>>>>> d9631708
     - name: Publish build artifacts
       uses: actions/upload-artifact@v4
       with:
